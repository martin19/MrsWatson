--- conflicted
+++ resolved
@@ -30,7 +30,6 @@
 #include <string.h>
 #include "PluginChain.h"
 #include "EventLogger.h"
-#include "PluginPreset.h"
 
 PluginChain newPluginChain(void) {
   PluginChain pluginChain = malloc(sizeof(PluginChainMembers));
@@ -55,21 +54,15 @@
   }
 }
 
-<<<<<<< HEAD
 boolByte addPluginsFromArgumentString(PluginChain pluginChain, const CharString argumentString, const CharString pluginRoot) {
-  // Expect a comma-separated string of plugins with colon separators for preset name
-  // Example: plugin1:preset1name,plugin2:preset2name
-=======
-boolean addPluginsFromArgumentString(PluginChain pluginChain, const CharString argumentString, const CharString pluginRoot) {
   // Expect a semicolon-separated string of plugins with comma separators for preset names
   // Example: plugin1,preset1name;plugin2,preset2name
->>>>>>> 203e85d1
   char* substringStart = argumentString->data;
   char*pluginSeparator = strchr(argumentString->data, CHAIN_STRING_PLUGIN_SEPARATOR);
   char* endChar = argumentString->data + strlen(argumentString->data);
   CharString pluginNameBuffer = newCharString();
   CharString presetNameBuffer;
-  char* colon;
+  char* presetSeparator;
   PluginPreset preset = NULL;
   PluginPresetType presetType;
   Plugin plugin;
@@ -78,12 +71,7 @@
   PluginInterfaceType pluginType;
 
   do {
-<<<<<<< HEAD
-    if(comma == NULL) {
-=======
-    size_t substringLength;
     if(pluginSeparator == NULL) {
->>>>>>> 203e85d1
       substringLength = strlen(argumentString->data);
     }
     else {
@@ -92,17 +80,12 @@
     strncpy(pluginNameBuffer->data, substringStart, substringLength);
 
     // Use colon as a separator for presets to load into these plugins
-<<<<<<< HEAD
     presetNameBuffer = newCharString();
-    colon = strchr(pluginNameBuffer->data, ':');
-=======
-    CharString presetNameBuffer = newCharString();
-    char* colon = strchr(pluginNameBuffer->data, CHAIN_STRING_PROGRAM_SEPARATOR);
->>>>>>> 203e85d1
-    if(colon != NULL) {
+    presetSeparator = strchr(pluginNameBuffer->data, CHAIN_STRING_PROGRAM_SEPARATOR);
+    if(presetSeparator != NULL) {
       // Null-terminate this string to force it to end, then extract preset name from next char
-      *colon = '\0';
-      strncpy(presetNameBuffer->data, colon + 1, strlen(colon + 1));
+      *presetSeparator = '\0';
+      strncpy(presetNameBuffer->data, presetSeparator + 1, strlen(presetSeparator + 1));
     }
 
     // Find preset for this plugin (if given)
@@ -222,20 +205,11 @@
 }
 
 void processPluginChainAudio(PluginChain pluginChain, SampleBuffer inBuffer, SampleBuffer outBuffer, TaskTimer taskTimer) {
-<<<<<<< HEAD
-  Plugin plugin;
-  int i;
-  logDebug("Processing plugin chain audio");
-  for(i = 0; i < pluginChain->numPlugins; i++) {
-    clearSampleBuffer(outBuffer);
-    plugin = pluginChain->plugins[i];
-    logDebug("Plugin '%s' processing audio", plugin->pluginName->data);
-=======
+  Plugin plugin;
   for(int i = 0; i < pluginChain->numPlugins; i++) {
     clearSampleBuffer(outBuffer);
-    Plugin plugin = pluginChain->plugins[i];
+    plugin = pluginChain->plugins[i];
     logDebug("Processing audio with plugin '%s'", plugin->pluginName->data);
->>>>>>> 203e85d1
     startTimingTask(taskTimer, i);
     plugin->processAudio(plugin, inBuffer, outBuffer);
     // TODO: Last task ID is the host, but this is a bit hacky
